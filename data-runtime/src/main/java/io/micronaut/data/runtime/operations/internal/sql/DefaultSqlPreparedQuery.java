--- conflicted
+++ resolved
@@ -45,12 +45,8 @@
  * @author Denis Stepanov
  * @since 3.5.0
  */
-<<<<<<< HEAD
-public final class DefaultSqlPreparedQuery<E, R> implements SqlPreparedQuery<E, R>, DelegatePreparedQuery<E, R> {
-=======
 @Internal
 public final class DefaultSqlPreparedQuery<E, R> extends DefaultBindableParametersPreparedQuery<E, R> implements SqlPreparedQuery<E, R>, DelegatePreparedQuery<E, R> {
->>>>>>> 3879d4b4
 
     private final SqlStoredQuery<E, R> sqlStoredQuery;
     private String query;
