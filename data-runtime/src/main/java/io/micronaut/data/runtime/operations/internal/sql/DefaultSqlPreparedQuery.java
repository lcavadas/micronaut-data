/*
 * Copyright 2017-2021 original authors
 *
 * Licensed under the Apache License, Version 2.0 (the "License");
 * you may not use this file except in compliance with the License.
 * You may obtain a copy of the License at
 *
 * https://www.apache.org/licenses/LICENSE-2.0
 *
 * Unless required by applicable law or agreed to in writing, software
 * distributed under the License is distributed on an "AS IS" BASIS,
 * WITHOUT WARRANTIES OR CONDITIONS OF ANY KIND, either express or implied.
 * See the License for the specific language governing permissions and
 * limitations under the License.
 */
package io.micronaut.data.runtime.operations.internal.sql;

import io.micronaut.core.annotation.Internal;
import io.micronaut.core.annotation.NonNull;
import io.micronaut.data.exceptions.DataAccessException;
import io.micronaut.data.model.Pageable;
import io.micronaut.data.model.Sort;
import io.micronaut.data.model.query.builder.AbstractSqlLikeQueryBuilder;
import io.micronaut.data.model.query.builder.sql.Dialect;
import io.micronaut.data.model.query.builder.sql.SqlQueryBuilder;
import io.micronaut.data.model.runtime.PreparedQuery;
import io.micronaut.data.model.runtime.QueryParameterBinding;
import io.micronaut.data.model.runtime.RuntimePersistentEntity;
import io.micronaut.data.model.runtime.RuntimePersistentProperty;
import io.micronaut.data.runtime.operations.internal.query.DefaultBindableParametersPreparedQuery;
import io.micronaut.data.runtime.operations.internal.query.DummyPreparedQuery;
import io.micronaut.data.runtime.query.internal.DelegatePreparedQuery;
import io.micronaut.data.runtime.query.internal.DelegateStoredQuery;

import java.lang.reflect.Array;
import java.util.Collection;
import java.util.Iterator;
import java.util.Map;

/**
 * Implementation of {@link SqlPreparedQuery}.
 *
 * @param <E> The entity type
 * @param <R> The result type
 * @author Denis Stepanov
 * @since 3.5.0
 */
@Internal
<<<<<<< HEAD
public final class DefaultSqlPreparedQuery<E, R> implements SqlPreparedQuery<E, R>, DelegatePreparedQuery<E, R> {
=======
public final class DefaultSqlPreparedQuery<E, R> extends DefaultBindableParametersPreparedQuery<E, R> implements SqlPreparedQuery<E, R>, DelegatePreparedQuery<E, R> {
>>>>>>> 81cf9420

    private final SqlStoredQuery<E, R> sqlStoredQuery;
    private String query;

    public DefaultSqlPreparedQuery(PreparedQuery<E, R> preparedQuery) {
        this(preparedQuery, (SqlStoredQuery<E, R>) ((DelegateStoredQuery<Object, Object>) preparedQuery).getStoredQueryDelegate());
    }

    public DefaultSqlPreparedQuery(PreparedQuery<E, R> preparedQuery, SqlStoredQuery<E, R> sqlStoredQuery) {
<<<<<<< HEAD
        this.preparedQuery = preparedQuery;
        this.invocationContext = ((DefaultPreparedQuery) preparedQuery).getContext();
        this.sqlStoredQuery = (SqlStoredQuery<E, R>) ((DelegateStoredQuery<Object, Object>) preparedQuery).getStoredQueryDelegate();
=======
        super(preparedQuery);
        this.sqlStoredQuery = sqlStoredQuery;
>>>>>>> 81cf9420
        this.query = sqlStoredQuery.getQuery();
    }

    public DefaultSqlPreparedQuery(SqlStoredQuery<E, R> sqlStoredQuery) {
<<<<<<< HEAD
        this.preparedQuery = new DummyPreparedQuery<>(sqlStoredQuery);
        this.invocationContext = null;
        this.sqlStoredQuery = (SqlStoredQuery<E, R>) ((DelegateStoredQuery<Object, Object>) preparedQuery).getStoredQueryDelegate();
=======
        super(new DummyPreparedQuery<>(sqlStoredQuery), null, sqlStoredQuery);
        this.sqlStoredQuery = sqlStoredQuery;
>>>>>>> 81cf9420
        this.query = sqlStoredQuery.getQuery();
    }

    @Override
    public RuntimePersistentEntity<E> getPersistentEntity() {
        return sqlStoredQuery.getPersistentEntity();
    }

    @Override
    public PreparedQuery<E, R> getPreparedQueryDelegate() {
        return preparedQuery;
    }

    @Override
    public boolean isExpandableQuery() {
        return sqlStoredQuery.isExpandableQuery();
    }

    @Override
    public Dialect getDialect() {
        return sqlStoredQuery.getDialect();
    }

    @Override
    public SqlQueryBuilder getQueryBuilder() {
        return sqlStoredQuery.getQueryBuilder();
    }

    @Override
    public String getQuery() {
        return query;
    }

    @Override
    public Map<QueryParameterBinding, Object> collectAutoPopulatedPreviousValues(E entity) {
        return sqlStoredQuery.collectAutoPopulatedPreviousValues(entity);
    }

    /**
     * Check if query need to be modified to expand parameters.
     *
     * @param entity The entity instance
     */
    public void prepare(E entity) {
        if (isExpandableQuery()) {
            SqlQueryBuilder queryBuilder = sqlStoredQuery.getQueryBuilder();
            String positionalParameterFormat = queryBuilder.positionalParameterFormat();
            StringBuilder q = new StringBuilder(sqlStoredQuery.getExpandableQueryParts()[0]);
            int queryParamIndex = 1;
            int inx = 1;
            for (QueryParameterBinding parameter : sqlStoredQuery.getQueryBindings()) {
                if (!parameter.isExpandable()) {
                    q.append(String.format(positionalParameterFormat, inx++));
                } else {
                    int size = Math.max(1, getQueryParameterValueSize(parameter));
                    for (int k = 0; k < size; k++) {
                        q.append(String.format(positionalParameterFormat, inx++));
                        if (k + 1 != size) {
                            q.append(",");
                        }
                    }
                }
                q.append(sqlStoredQuery.getExpandableQueryParts()[queryParamIndex++]);
            }
            this.query = q.toString();
        }
    }

    private int getQueryParameterValueSize(QueryParameterBinding parameter) {
        int parameterIndex = parameter.getParameterIndex();
        Object value;
        if (parameterIndex == -1) {
            value = parameter.getValue();
        } else {
            value = preparedQuery.getParameterArray()[parameterIndex];
        }
        return sizeOf(value);
    }

    public void attachPageable(Pageable pageable, boolean isSingleResult) {
        if (pageable != Pageable.UNPAGED) {
            RuntimePersistentEntity<E> persistentEntity = getPersistentEntity();
            SqlQueryBuilder queryBuilder = sqlStoredQuery.getQueryBuilder();
            StringBuilder added = new StringBuilder();
            Sort sort = pageable.getSort();
            if (sort.isSorted()) {
                added.append(queryBuilder.buildOrderBy(persistentEntity, sort).getQuery());
            } else if (isSqlServerWithoutOrderBy(query, sqlStoredQuery.getDialect())) {
                // SQL server requires order by
                sort = sortById(persistentEntity);
                added.append(queryBuilder.buildOrderBy(persistentEntity, sort).getQuery());
            }
            if (isSingleResult && pageable.getOffset() > 0) {
                pageable = Pageable.from(pageable.getNumber(), 1);
            }
            added.append(queryBuilder.buildPagination(pageable).getQuery());
            int forUpdateIndex = query.lastIndexOf(SqlQueryBuilder.STANDARD_FOR_UPDATE_CLAUSE);
            if (forUpdateIndex == -1) {
                forUpdateIndex = query.lastIndexOf(SqlQueryBuilder.SQL_SERVER_FOR_UPDATE_CLAUSE);
            }
            if (forUpdateIndex > -1) {
                query = query.substring(0, forUpdateIndex) + added + query.substring(forUpdateIndex);
            } else {
                query += added;
            }
        }
    }

    /**
     * Build a sort for ID for the given entity.
     *
     * @param persistentEntity The entity
     * @param <K>              The entity type
     * @return The sort
     */
    @NonNull
    private <K> Sort sortById(RuntimePersistentEntity<K> persistentEntity) {
        Sort sort;
        RuntimePersistentProperty<K> identity = persistentEntity.getIdentity();
        if (identity == null) {
            throw new DataAccessException("Pagination requires an entity ID on SQL Server");
        }
        sort = Sort.unsorted().order(Sort.Order.asc(identity.getName()));
        return sort;
    }

    /**
     * In the dialect SQL server and is order by required.
     *
     * @param query   The query
     * @param dialect The dialect
     * @return True if it is
     */
    private boolean isSqlServerWithoutOrderBy(String query, Dialect dialect) {
        return dialect == Dialect.SQL_SERVER && !query.contains(AbstractSqlLikeQueryBuilder.ORDER_BY_CLAUSE);
    }

    /**
     * Compute the size of the given object.
     *
     * @param value The value
     * @return The size
     */
    private int sizeOf(Object value) {
        if (value == null) {
            return 1;
        }
        if (value instanceof Collection) {
            return ((Collection) value).size();
        } else if (value instanceof Iterable) {
            int i = 0;
            Iterator<?> iterator = ((Iterable<?>) value).iterator();
            while (iterator.hasNext()) {
                iterator.next();
                i++;
            }
            return i;
        } else if (value.getClass().isArray()) {
            return Array.getLength(value);
        }
        return 1;
    }

}<|MERGE_RESOLUTION|>--- conflicted
+++ resolved
@@ -46,11 +46,7 @@
  * @since 3.5.0
  */
 @Internal
-<<<<<<< HEAD
-public final class DefaultSqlPreparedQuery<E, R> implements SqlPreparedQuery<E, R>, DelegatePreparedQuery<E, R> {
-=======
 public final class DefaultSqlPreparedQuery<E, R> extends DefaultBindableParametersPreparedQuery<E, R> implements SqlPreparedQuery<E, R>, DelegatePreparedQuery<E, R> {
->>>>>>> 81cf9420
 
     private final SqlStoredQuery<E, R> sqlStoredQuery;
     private String query;
@@ -60,26 +56,14 @@
     }
 
     public DefaultSqlPreparedQuery(PreparedQuery<E, R> preparedQuery, SqlStoredQuery<E, R> sqlStoredQuery) {
-<<<<<<< HEAD
-        this.preparedQuery = preparedQuery;
-        this.invocationContext = ((DefaultPreparedQuery) preparedQuery).getContext();
-        this.sqlStoredQuery = (SqlStoredQuery<E, R>) ((DelegateStoredQuery<Object, Object>) preparedQuery).getStoredQueryDelegate();
-=======
         super(preparedQuery);
         this.sqlStoredQuery = sqlStoredQuery;
->>>>>>> 81cf9420
         this.query = sqlStoredQuery.getQuery();
     }
 
     public DefaultSqlPreparedQuery(SqlStoredQuery<E, R> sqlStoredQuery) {
-<<<<<<< HEAD
-        this.preparedQuery = new DummyPreparedQuery<>(sqlStoredQuery);
-        this.invocationContext = null;
-        this.sqlStoredQuery = (SqlStoredQuery<E, R>) ((DelegateStoredQuery<Object, Object>) preparedQuery).getStoredQueryDelegate();
-=======
         super(new DummyPreparedQuery<>(sqlStoredQuery), null, sqlStoredQuery);
         this.sqlStoredQuery = sqlStoredQuery;
->>>>>>> 81cf9420
         this.query = sqlStoredQuery.getQuery();
     }
 
