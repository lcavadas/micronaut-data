/*
 * Copyright 2017-2020 original authors
 *
 * Licensed under the Apache License, Version 2.0 (the "License");
 * you may not use this file except in compliance with the License.
 * You may obtain a copy of the License at
 *
 * https://www.apache.org/licenses/LICENSE-2.0
 *
 * Unless required by applicable law or agreed to in writing, software
 * distributed under the License is distributed on an "AS IS" BASIS,
 * WITHOUT WARRANTIES OR CONDITIONS OF ANY KIND, either express or implied.
 * See the License for the specific language governing permissions and
 * limitations under the License.
 */
package io.micronaut.data.jdbc.operations;

import edu.umd.cs.findbugs.annotations.NonNull;
import edu.umd.cs.findbugs.annotations.Nullable;
import io.micronaut.core.annotation.AnnotationMetadata;
import io.micronaut.core.annotation.AnnotationValue;
import io.micronaut.core.beans.BeanProperty;
import io.micronaut.core.util.ArgumentUtils;
import io.micronaut.core.util.ArrayUtils;
import io.micronaut.core.util.CollectionUtils;
import io.micronaut.data.annotation.*;
import io.micronaut.data.exceptions.DataAccessException;
import io.micronaut.data.intercept.annotation.DataMethod;
import io.micronaut.data.model.*;
import io.micronaut.data.model.query.QueryModel;
import io.micronaut.data.model.query.QueryParameter;
import io.micronaut.data.model.query.builder.AbstractSqlLikeQueryBuilder;
import io.micronaut.data.model.query.builder.QueryResult;
import io.micronaut.data.model.query.builder.sql.Dialect;
import io.micronaut.data.model.query.builder.sql.SqlQueryBuilder;
import io.micronaut.data.model.runtime.EntityOperation;
import io.micronaut.data.model.runtime.RuntimeAssociation;
import io.micronaut.data.model.runtime.RuntimePersistentEntity;
import io.micronaut.data.model.runtime.RuntimePersistentProperty;
import io.micronaut.data.operations.RepositoryOperations;
import io.micronaut.data.runtime.config.DataSettings;
import io.micronaut.data.runtime.date.DateTimeProvider;
import io.micronaut.data.runtime.mapper.QueryStatement;
import io.micronaut.data.runtime.mapper.ResultReader;
import io.micronaut.http.MediaType;
import io.micronaut.http.codec.MediaTypeCodec;
import org.slf4j.Logger;

import java.lang.reflect.Array;
import java.nio.charset.StandardCharsets;
import java.util.*;
import java.util.concurrent.ConcurrentHashMap;
import java.util.regex.Pattern;
import java.util.stream.Collectors;

/**
 * Abstract SQL repository implementation not specifically bound to JDBC.
 *
 * @param <RS> The result set type
 * @param <PS> The prepared statement type
 * @author graemerocher
 * @since 1.0.0
 */
public abstract class AbstractSqlRepositoryOperations<RS, PS> implements RepositoryOperations {
    protected static final Logger QUERY_LOG = DataSettings.QUERY_LOG;
    protected static final SqlQueryBuilder DEFAULT_SQL_BUILDER = new SqlQueryBuilder();
    protected static final Pattern IN_EXPRESSION_PATTERN = Pattern.compile("\\s\\?\\$IN\\((\\d+)\\)");
    protected static final String NOT_TRUE_EXPRESSION = "1 = 2";
    @SuppressWarnings("WeakerAccess")
    protected final ResultReader<RS, String> columnNameResultSetReader;
    @SuppressWarnings("WeakerAccess")
    protected final ResultReader<RS, Integer> columnIndexResultSetReader;
    @SuppressWarnings("WeakerAccess")
    protected final QueryStatement<PS, Integer> preparedStatementWriter;
    protected final Map<Class, Dialect> dialects = new HashMap<>(10);
    protected final Map<Dialect, SqlQueryBuilder> queryBuilders = new HashMap<>(Dialect.values().length);
    protected final MediaTypeCodec jsonCodec;
    protected final DateTimeProvider dateTimeProvider;

    private final Map<Class, StoredInsert> storedInserts = new ConcurrentHashMap<>(10);
    private final Map<QueryKey, StoredInsert> entityInserts = new ConcurrentHashMap<>(10);
    private final Map<QueryKey, StoredInsert> entityUpdates = new ConcurrentHashMap<>(10);
    private final Map<Association, String> associationInserts = new ConcurrentHashMap<>(10);
    private final Map<Class, RuntimePersistentEntity> entities = new ConcurrentHashMap<>(10);
    private final Map<Class, RuntimePersistentProperty> idReaders = new ConcurrentHashMap<>(10);

    /**
     * Default constructor.
     *
     * @param columnNameResultSetReader  The column name result reader
     * @param columnIndexResultSetReader The column index result reader
     * @param preparedStatementWriter    The prepared statement writer
     * @param codecs                     The media type codecs
     * @param dateTimeProvider           The injected dateTimeProvider instance
     */
    protected AbstractSqlRepositoryOperations(
            ResultReader<RS, String> columnNameResultSetReader,
            ResultReader<RS, Integer> columnIndexResultSetReader,
            QueryStatement<PS, Integer> preparedStatementWriter,
            List<MediaTypeCodec> codecs,
            @NonNull DateTimeProvider dateTimeProvider) {
        this.columnNameResultSetReader = columnNameResultSetReader;
        this.columnIndexResultSetReader = columnIndexResultSetReader;
        this.preparedStatementWriter = preparedStatementWriter;
        this.jsonCodec = resolveJsonCodec(codecs);
        this.dateTimeProvider = dateTimeProvider;
    }

    private MediaTypeCodec resolveJsonCodec(List<MediaTypeCodec> codecs) {
        return CollectionUtils.isNotEmpty(codecs) ? codecs.stream().filter(c -> c.getMediaTypes().contains(MediaType.APPLICATION_JSON_TYPE)).findFirst().orElse(null) : null;
    }

    @NonNull
    @Override
    public final <T> RuntimePersistentEntity<T> getEntity(@NonNull Class<T> type) {
        ArgumentUtils.requireNonNull("type", type);
        RuntimePersistentEntity<T> entity = entities.get(type);
        if (entity == null) {
            entity = new RuntimePersistentEntity<T>(type) {
                @Override
                protected RuntimePersistentEntity<T> getEntity(Class<T> type) {
                    return AbstractSqlRepositoryOperations.this.getEntity(type);
                }
            };
            entities.put(type, entity);
        }
        return entity;
    }

    /**
     * Sets the insert parameters for the given insert, entity and statement.
     *
     * @param insert The insert
     * @param entity The entity
     * @param stmt   The statement
     * @param <T>    The entity type
     */
    protected final <T> void setInsertParameters(@NonNull StoredInsert<T> insert, @NonNull T entity, @NonNull PS stmt) {
        Object now = null;
        RuntimePersistentEntity<T> persistentEntity = insert.getPersistentEntity();
        final String[] parameterBinding = insert.getParameterBinding();
        final Dialect dialect = insert.dialect;
        for (int i = 0; i < parameterBinding.length; i++) {
            String path = parameterBinding[i];
            RuntimePersistentProperty<T> prop = persistentEntity.getPropertyByName(path);
            if (prop == null) {
                int j = path.indexOf('.');
                if (j > -1) {
                    RuntimePersistentProperty embeddedProp = (RuntimePersistentProperty)
                            persistentEntity.getPropertyByPath(path).orElse(null);
                    if (embeddedProp != null) {

                        // embedded case
                        prop = persistentEntity.getPropertyByName(path.substring(0, j));
                        if (prop instanceof Association) {
                            Association assoc = (Association) prop;
                            if (assoc.getKind() == Relation.Kind.EMBEDDED) {

                                Object value = prop.getProperty().get(entity);
                                int index = i + 1;

                                RuntimePersistentEntity<?> embeddedEntity = entities.get(embeddedProp.getProperty().getType());

                                if (embeddedEntity != null) {
                                    Object bean = embeddedProp.getProperty().get(value);
                                    RuntimePersistentProperty embeddedIdentity = embeddedEntity.getIdentity();
                                    Object beanId = embeddedIdentity.getProperty().get(bean);
                                    preparedStatementWriter.setDynamic(
                                            stmt,
                                            index,
                                            embeddedIdentity.getDataType(),
                                            beanId
                                    );
                                } else {
                                    Object embeddedValue = value != null ? embeddedProp.getProperty().get(value) : null;
                                    preparedStatementWriter.setDynamic(
                                            stmt,
                                            index,
                                            embeddedProp.getDataType(),
                                            embeddedValue
                                    );
                                }
                            }
                        }
                    }
                }
            } else {
                DataType type = prop.getDataType();
                BeanProperty<T, Object> beanProperty = (BeanProperty<T, Object>) prop.getProperty();
                Object value = beanProperty.get(entity);
                int index = i + 1;

                if (prop instanceof Association) {
                    Association association = (Association) prop;
                    if (!association.isForeignKey()) {
                        @SuppressWarnings("unchecked")
                        RuntimePersistentEntity<Object> associatedEntity = (RuntimePersistentEntity<Object>) association.getAssociatedEntity();
                        RuntimePersistentProperty<Object> identity = associatedEntity.getIdentity();
                        if (identity == null) {
                            throw new IllegalArgumentException("Associated entity has not ID: " + associatedEntity.getName());
                        } else {
                            type = identity.getDataType();
                        }
                        BeanProperty<Object, ?> identityProperty = identity.getProperty();
                        if (value != null) {
                            value = identityProperty.get(value);
                        }
                        if (DataSettings.QUERY_LOG.isTraceEnabled()) {
                            DataSettings.QUERY_LOG.trace("Binding value {} to parameter at position: {}", value, index);
                        }

                        if (value != null && dialect.requiresStringUUID(type)) {
                            preparedStatementWriter.setString(
                                    stmt,
                                    index,
                                    value.toString()
                            );
                        } else {
                            preparedStatementWriter.setDynamic(
                                    stmt,
                                    index,
                                    type,
                                    value
                            );
                        }
                    }

                } else if (!prop.isGenerated()) {
                    if (beanProperty.hasStereotype(AutoPopulated.class)) {
                        if (beanProperty.hasAnnotation(DateCreated.class)) {
                            now = now != null ? now : dateTimeProvider.getNow();
                            if (DataSettings.QUERY_LOG.isTraceEnabled()) {
                                DataSettings.QUERY_LOG.trace("Binding value {} to parameter at position: {}", now, index);
                            }
                            preparedStatementWriter.setDynamic(
                                    stmt,
                                    index,
                                    type,
                                    now
                            );
                            beanProperty.convertAndSet(entity, now);
                        } else if (beanProperty.hasAnnotation(DateUpdated.class)) {
                            now = now != null ? now : dateTimeProvider.getNow();
                            if (DataSettings.QUERY_LOG.isTraceEnabled()) {
                                DataSettings.QUERY_LOG.trace("Binding value {} to parameter at position: {}", now, index);
                            }
                            preparedStatementWriter.setDynamic(
                                    stmt,
                                    index,
                                    type,
                                    now
                            );
                            beanProperty.convertAndSet(entity, now);
                        } else if (UUID.class.isAssignableFrom(beanProperty.getType())) {
                            UUID uuid = UUID.randomUUID();
                            if (DataSettings.QUERY_LOG.isTraceEnabled()) {
                                DataSettings.QUERY_LOG.trace("Binding value {} to parameter at position: {}", uuid, index);
                            }
                            if (dialect.requiresStringUUID(type)) {
                                preparedStatementWriter.setString(
                                        stmt,
                                        index,
                                        uuid.toString()
                                );
                            } else {
                                preparedStatementWriter.setDynamic(
                                        stmt,
                                        index,
                                        type,
                                        uuid
                                );
                            }
                            beanProperty.set(entity, uuid);
                        } else {
                            throw new DataAccessException("Unsupported auto-populated annotation type: " + beanProperty.getAnnotationTypeByStereotype(AutoPopulated.class).orElse(null));
                        }
                    } else {
                        if (DataSettings.QUERY_LOG.isTraceEnabled()) {
                            DataSettings.QUERY_LOG.trace("Binding value {} to parameter at position: {}", value, index);
                        }
<<<<<<< HEAD
                        if (type == DataType.JSON && jsonCodec != null && !prop.getType().equals(String.class)) {
=======
                        if (type == DataType.JSON && jsonCodec != null && value != null) {
>>>>>>> a193a4b1
                            value = new String(jsonCodec.encode(value), StandardCharsets.UTF_8);
                        }
                        if (value != null && dialect.requiresStringUUID(type)) {
                            preparedStatementWriter.setString(
                                    stmt,
                                    index,
                                    value.toString()
                            );
                        } else {
                            preparedStatementWriter.setDynamic(
                                    stmt,
                                    index,
                                    type,
                                    value
                            );
                        }
                    }
                }
            }
        }
    }

    /**
     * Resolve the INSERT for the given {@link EntityOperation}.
     *
     * @param operation The operation
     * @param <T>       The entity type
     * @return The insert
     */
    @NonNull
    protected final <T> StoredInsert resolveInsert(@NonNull EntityOperation<T> operation) {
        return storedInserts.computeIfAbsent(operation.getRootEntity(), aClass -> {
            AnnotationMetadata annotationMetadata = operation.getAnnotationMetadata();
            String insertStatement = annotationMetadata.stringValue(Query.class).orElse(null);
            if (insertStatement == null) {
                throw new IllegalStateException("No insert statement present in repository. Ensure it extends GenericRepository and is annotated with @JdbcRepository");
            }

            RuntimePersistentEntity<T> persistentEntity = getEntity(operation.getRootEntity());
            String[] parameterBinding = annotationMetadata.stringValues(DataMethod.class, DataMethod.META_MEMBER_PARAMETER_BINDING_PATHS);
            // MSSQL doesn't support RETURN_GENERATED_KEYS https://github.com/Microsoft/mssql-jdbc/issues/245 with BATCHi
            final Dialect dialect = annotationMetadata.enumValue(Repository.class, "dialect", Dialect.class)
                    .orElse(Dialect.ANSI);
            boolean supportsBatch = dialect != Dialect.SQL_SERVER;
            return new StoredInsert<>(insertStatement, persistentEntity, parameterBinding, supportsBatch, dialect);
        });
    }

    /**
     * Obtain an ID reader for the given object.
     *
     * @param o The object
     * @return The ID reader
     */
    @NonNull
    protected final RuntimePersistentProperty<Object> getIdReader(@NonNull Object o) {
        Class<Object> type = (Class<Object>) o.getClass();
        RuntimePersistentProperty beanProperty = idReaders.get(type);
        if (beanProperty == null) {

            RuntimePersistentEntity<Object> entity = getEntity(type);
            RuntimePersistentProperty<Object> identity = entity.getIdentity();
            if (identity == null) {
                throw new DataAccessException("Entity has no ID: " + entity.getName());
            }
            beanProperty = identity;
            idReaders.put(type, beanProperty);
        }
        return beanProperty;
    }

    private <T> Map<String, Integer> buildSqlParameterBinding(AnnotationMetadata annotationMetadata) {
        AnnotationValue<DataMethod> annotation = annotationMetadata.getAnnotation(DataMethod.class);
        if (annotation == null) {
            return Collections.emptyMap();
        }
        String[] parameterData = annotationMetadata.stringValues(DataMethod.class, DataMethod.META_MEMBER_PARAMETER_BINDING_PATHS);
        Map<String, Integer> parameterValues;
        if (ArrayUtils.isNotEmpty(parameterData)) {
            parameterValues = new HashMap<>(parameterData.length);
            for (int i = 0; i < parameterData.length; i++) {
                String p = parameterData[i];
                parameterValues.put(p, i + 1);
            }
        } else {
            parameterValues = Collections.emptyMap();
        }
        return parameterValues;
    }

    /**
     * Build a sort for ID for the given entity.
     * @param persistentEntity The entity
     * @param <T> The entity type
     * @return The sort
     */
    @NonNull
    protected final <T> Sort sortById(RuntimePersistentEntity<T> persistentEntity) {
        Sort sort;
        RuntimePersistentProperty<T> identity = persistentEntity.getIdentity();
        if (identity == null) {
            throw new DataAccessException("Pagination requires an entity ID on SQL Server");
        }
        sort = Sort.unsorted().order(Sort.Order.asc(identity.getName()));
        return sort;
    }

    /**
     * In the dialect SQL server and is order by required.
     * @param query The query
     * @param dialect The dialect
     * @return True if it is
     */
    protected final boolean isSqlServerWithoutOrderBy(String query, Dialect dialect) {
        return dialect == Dialect.SQL_SERVER && !query.contains(AbstractSqlLikeQueryBuilder.ORDER_BY_CLAUSE);
    }

    /**
     * Compute the size of the given object.
     * @param value The value
     * @return The size
     */
    protected final int sizeOf(Object value) {
        if (value instanceof Collection) {
            return ((Collection) value).size();
        } else if (value instanceof Iterable) {
            int i = 0;
            for (Object ignored : ((Iterable) value)) {
                i++;
            }
            return i;
        } else if (value.getClass().isArray()) {
            return Array.getLength(value);
        }
        return 1;
    }

    /**
     * Set the parameter value on the given statement.
     * @param preparedStatement The prepared statement
     * @param index The index
     * @param dataType The data type
     * @param value The value
     * @param dialect The dialect
     */
    protected final void setStatementParameter(PS preparedStatement, int index, DataType dataType, Object value, Dialect dialect) {
        switch (dataType) {
            case JSON:
                if (value != null && jsonCodec != null) {
                    value = new String(jsonCodec.encode(value), StandardCharsets.UTF_8);
                }
                preparedStatementWriter.setDynamic(
                        preparedStatement,
                        index,
                        dataType,
                        value);
            break;
            case UUID:
                if (value != null && dialect.requiresStringUUID(dataType)) {
                    dataType = DataType.STRING;
                }
                preparedStatementWriter.setDynamic(
                        preparedStatement,
                        index,
                        dataType,
                        value);
            break;
            case ENTITY:
                if (value != null) {
                    RuntimePersistentProperty<Object> idReader = getIdReader(value);
                    Object id = idReader.getProperty().get(value);
                    if (id == null) {
                        throw new DataAccessException("Supplied entity is a transient instance: " + value);
                    }
                    value = id;
                    dataType = idReader.getDataType();
                }
                // intentional fall through
            default:
                preparedStatementWriter.setDynamic(
                        preparedStatement,
                        index,
                        dataType,
                        value);
        }
    }

    /**
     * Resolves a stored insert for the given entity.
     * @param annotationMetadata  The repository annotation metadata
     * @param repositoryType  The repository type
     * @param rootEntity The root entity
     * @param persistentEntity The persistent entity
     * @param <T> The generic type
     * @return The insert
     */
    protected @NonNull <T> StoredInsert<T> resolveEntityInsert(
            AnnotationMetadata annotationMetadata,
            Class<?> repositoryType,
            @NonNull Class<?> rootEntity,
            @NonNull RuntimePersistentEntity<?> persistentEntity) {

        //noinspection unchecked
        return entityInserts.computeIfAbsent(new QueryKey(repositoryType, rootEntity), (queryKey) -> {
            final Dialect dialect = dialects.getOrDefault(queryKey.repositoryType, Dialect.ANSI);
            final SqlQueryBuilder queryBuilder = queryBuilders.getOrDefault(dialect, DEFAULT_SQL_BUILDER);
            final QueryResult queryResult = queryBuilder.buildInsert(annotationMetadata, persistentEntity);

            final String sql = queryResult.getQuery();
            final Map<String, String> parameters = queryResult.getParameters();
            return new StoredInsert<>(
                    sql,
                    persistentEntity,
                    parameters.values().toArray(new String[0]),
                    dialect != Dialect.SQL_SERVER,
                    dialect
            );
        });
    }

    /**
     * Resolves a stored update for the given entity.
     * @param annotationMetadata  The repository annotation metadata
     * @param repositoryType  The repository type
     * @param rootEntity The root entity
     * @param persistentEntity The persistent entity
     * @param <T> The generic type
     * @return The insert
     */
    protected @NonNull <T> StoredInsert<T> resolveEntityUpdate(
            AnnotationMetadata annotationMetadata,
            Class<?> repositoryType,
            @NonNull Class<?> rootEntity,
            @NonNull RuntimePersistentEntity<?> persistentEntity) {

        final QueryKey key = new QueryKey(repositoryType, rootEntity);
        //noinspection unchecked
        return entityUpdates.computeIfAbsent(key, (queryKey) -> {
            final Dialect dialect = dialects.getOrDefault(queryKey.repositoryType, Dialect.ANSI);
            final SqlQueryBuilder queryBuilder = queryBuilders.getOrDefault(dialect, DEFAULT_SQL_BUILDER);

            final String idName;
            final PersistentProperty identity = persistentEntity.getIdentity();
            if (identity != null) {
                idName = identity.getName();
            } else {
                idName = TypeRole.ID;
            }
            final QueryModel queryModel = QueryModel.from(persistentEntity)
                    .idEq(new QueryParameter(idName));
            List<String> updateProperties = persistentEntity.getPersistentProperties()
                    .stream().filter(p ->
                            !((p instanceof Association) && ((Association) p).isForeignKey()) &&
                                    p.getAnnotationMetadata().booleanValue(AutoPopulated.class, "updateable").orElse(true)
                    )
                    .map(PersistentProperty::getName)
                    .collect(Collectors.toList());
            final QueryResult queryResult = queryBuilder.buildUpdate(
                    annotationMetadata,
                    queryModel,
                    updateProperties
            );

            final String sql = queryResult.getQuery();
            final Map<String, String> parameters = queryResult.getParameters();
            return new StoredInsert<>(
                    sql,
                    persistentEntity,
                    parameters.values().toArray(new String[0]),
                    dialect != Dialect.SQL_SERVER,
                    dialect
            );
        });
    }

    /**
     * Builds a join table insert.
     * @param repositoryType The repository type
     * @param persistentEntity  The entity
     * @param association The association
     * @param <T> The entity generic type
     * @return The insert statement
     */
    protected <T> String resolveAssociationInsert(
            Class repositoryType,
            RuntimePersistentEntity<T> persistentEntity,
            RuntimeAssociation<T> association) {
        return associationInserts.computeIfAbsent(association, association1 -> {
            final Dialect dialect = dialects.getOrDefault(repositoryType, Dialect.ANSI);
            final SqlQueryBuilder queryBuilder = queryBuilders.getOrDefault(dialect, DEFAULT_SQL_BUILDER);
            return queryBuilder.buildJoinTableInsert(persistentEntity, association1);
        });
    }

    /**
     * Used to cache queries for entities.
     */
    private class QueryKey {
        final Class repositoryType;
        final Class entityType;

        QueryKey(Class repositoryType, Class entityType) {
            this.repositoryType = repositoryType;
            this.entityType = entityType;
        }

        @Override
        public boolean equals(Object o) {
            if (this == o) {
                return true;
            }
            if (o == null || getClass() != o.getClass()) {
                return false;
            }
            QueryKey queryKey = (QueryKey) o;
            return repositoryType.equals(queryKey.repositoryType) &&
                    entityType.equals(queryKey.entityType);
        }

        @Override
        public int hashCode() {
            return Objects.hash(repositoryType, entityType);
        }
    }

    /**
     * A stored insert statement.
     *
     * @param <T> The entity type
     */
    protected final class StoredInsert<T> {
        private final String[] parameterBinding;
        private final RuntimePersistentProperty identity;
        private final boolean generateId;
        private final String sql;
        private final boolean supportsBatch;
        private final RuntimePersistentEntity<T> persistentEntity;
        private final Dialect dialect;

        /**
         * Default constructor.
         *  @param sql              The SQL INSERT
         * @param persistentEntity The entity
         * @param parameterBinding The parameter binding
         * @param supportsBatch    Whether batch insert is supported
         * @param dialect The dialect
         */
        StoredInsert(
                String sql,
                RuntimePersistentEntity<T> persistentEntity,
                String[] parameterBinding,
                boolean supportsBatch,
                Dialect dialect) {
            this.sql = sql;
            this.persistentEntity = persistentEntity;
            this.parameterBinding = parameterBinding;
            this.identity = persistentEntity.getIdentity();
            this.generateId = identity != null && identity.isGenerated();
            this.supportsBatch = supportsBatch;
            this.dialect = dialect;
        }

        /**
         * @return The dialect
         */
        public @NonNull Dialect getDialect() {
            return dialect;
        }

        /**
         * @return The persistent entity
         */
        public RuntimePersistentEntity<T> getPersistentEntity() {
            return persistentEntity;
        }

        /**
         * @return Whether batch inserts are allowed.
         */
        public boolean doesSupportBatch() {
            return supportsBatch;
        }

        /**
         * @return The SQL
         */
        public @NonNull
        String getSql() {
            return sql;
        }

        /**
         * @return The parameter binding
         */
        public @NonNull
        String[] getParameterBinding() {
            return parameterBinding;
        }

        /**
         * @return The identity
         */
        public @Nullable
        BeanProperty<T, Object> getIdentityProperty() {
            if (identity != null) {
                return identity.getProperty();
            }
            return null;
        }

        /**
         * @return The runtime persistent property.
         */
        RuntimePersistentProperty getIdentity() {
            return identity;
        }

        /**
         * @return Is the id generated
         */
        public boolean isGenerateId() {
            return generateId;
        }
    }
}<|MERGE_RESOLUTION|>--- conflicted
+++ resolved
@@ -278,11 +278,7 @@
                         if (DataSettings.QUERY_LOG.isTraceEnabled()) {
                             DataSettings.QUERY_LOG.trace("Binding value {} to parameter at position: {}", value, index);
                         }
-<<<<<<< HEAD
-                        if (type == DataType.JSON && jsonCodec != null && !prop.getType().equals(String.class)) {
-=======
-                        if (type == DataType.JSON && jsonCodec != null && value != null) {
->>>>>>> a193a4b1
+                        if (type == DataType.JSON && jsonCodec != null && value != null && !prop.getType().equals(String.class)) {
                             value = new String(jsonCodec.encode(value), StandardCharsets.UTF_8);
                         }
                         if (value != null && dialect.requiresStringUUID(type)) {
