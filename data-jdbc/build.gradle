dependencies {
    annotationProcessor "io.micronaut:micronaut-inject-java:$micronautVersion"
    annotationProcessor "io.micronaut:micronaut-graal:$micronautVersion"
    compile project(":data-runtime")
    compile project(":data-tx")
    compile "io.micronaut:micronaut-jdbc:$micronautVersion"
<<<<<<< HEAD
    compile "io.micronaut:micronaut-spring:$micronautVersion", {
        exclude group:'org.springframework', module:'spring-aop'
        exclude group:'org.springframework', module:'spring-expression'
    }
    compile "org.springframework:spring-jdbc:5.1.9.RELEASE"
    compileOnly project(":data-hibernate-jpa")
    compileOnly "com.oracle.substratevm:svm"
=======
    compileOnly project(":data-hibernate-jpa") 
>>>>>>> c67f7467
    testCompile project(":data-tck")

    testCompile 'jakarta.persistence:jakarta.persistence-api:2.2.3'
    testAnnotationProcessor "io.micronaut:micronaut-inject-java:$micronautVersion"
    testAnnotationProcessor project(":data-processor")
    testCompile "io.micronaut:micronaut-inject-groovy:$micronautVersion"
    testCompile "org.codehaus.groovy:groovy-sql:$groovyVersion"
    testCompile project(":data-processor")
    testCompile "io.micronaut:micronaut-validation:$micronautVersion"
    testRuntime "com.h2database:h2"
    testRuntime "io.micronaut.configuration:micronaut-jdbc-tomcat"
    testCompile "org.testcontainers:spock:1.12.2"
    testCompile "org.testcontainers:mysql:1.12.2"
    testCompile "org.testcontainers:postgresql:1.12.2"
    testCompile "org.testcontainers:mssqlserver:1.12.2"
    testCompile 'mysql:mysql-connector-java:8.0.17'
    testCompile 'org.postgresql:postgresql:42.2.8'
    testCompile 'com.microsoft.sqlserver:mssql-jdbc:7.2.2.jre8'
}

//compileTestJava.options.fork = true
//compileTestJava.options.forkOptions.jvmArgs = ['-Xdebug', '-Xrunjdwp:transport=dt_socket,server=y,suspend=y,address=5005']<|MERGE_RESOLUTION|>--- conflicted
+++ resolved
@@ -4,17 +4,7 @@
     compile project(":data-runtime")
     compile project(":data-tx")
     compile "io.micronaut:micronaut-jdbc:$micronautVersion"
-<<<<<<< HEAD
-    compile "io.micronaut:micronaut-spring:$micronautVersion", {
-        exclude group:'org.springframework', module:'spring-aop'
-        exclude group:'org.springframework', module:'spring-expression'
-    }
-    compile "org.springframework:spring-jdbc:5.1.9.RELEASE"
-    compileOnly project(":data-hibernate-jpa")
-    compileOnly "com.oracle.substratevm:svm"
-=======
     compileOnly project(":data-hibernate-jpa") 
->>>>>>> c67f7467
     testCompile project(":data-tck")
 
     testCompile 'jakarta.persistence:jakarta.persistence-api:2.2.3'
