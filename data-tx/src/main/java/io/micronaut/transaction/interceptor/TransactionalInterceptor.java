--- conflicted
+++ resolved
@@ -81,12 +81,8 @@
      * Default constructor.
      *
      * @param transactionOperationsRegistry The {@link TransactionOperationsRegistry}
-<<<<<<< HEAD
-     * @param tenantResolver
+     * @param tenantResolver The {@link TransactionDataSourceTenantResolver}
      * @param conversionService
-=======
-     * @param tenantResolver The {@link TransactionDataSourceTenantResolver}
->>>>>>> 67b9d22e
      */
     public TransactionalInterceptor(@NonNull TransactionOperationsRegistry transactionOperationsRegistry,
                                     @Nullable TransactionDataSourceTenantResolver tenantResolver, ConversionService conversionService) {
