--- conflicted
+++ resolved
@@ -4,16 +4,10 @@
 micronaut-serde = "1.1.0"
 micronaut-sql = "4.6.3"
 micronaut-docs = "2.0.0"
-<<<<<<< HEAD
-micronaut-gradle-plugin = "3.5.1"
-micronaut-mongo = "4.3.0"
-micronaut-azure = "3.5.0"
-=======
 micronaut-gradle-plugin = "3.5.3"
 micronaut-mongo = "4.4.0"
 micronaut-azure = "3.5.0"
 
->>>>>>> 3879d4b4
 groovy = "3.0.12"
 
 javax-persistence = "2.2"
@@ -29,11 +23,7 @@
 
 mongodb = "4.7.1"
 
-<<<<<<< HEAD
-vertx = "4.3.2"
-=======
 vertx = "4.3.3"
->>>>>>> 3879d4b4
 
 # JDBC Drivers
 
